--- conflicted
+++ resolved
@@ -1,9 +1,5 @@
-<<<<<<< HEAD
+
 # 🤖 Dexter - Conversational AI Agent
-=======
-# Dexter v1.0 :AI Agent with Comprehensive Memory Systems 
-**(🚧 under construction)**
->>>>>>> ecc0e7d1
 
 ## Introduction
 
